--- conflicted
+++ resolved
@@ -115,17 +115,10 @@
 		if err != nil {
 			return false, errors.Wrap(err, "failed to get the cluster info")
 		}
-<<<<<<< HEAD
-		currentStatus = cluster.Status
-		return currentStatus == apigen_mgmt.TenantStatusRunning, nil
-	}, PollingTenantCreation); err != nil {
-		return errors.Wrapf(err, "failed to wait for the cluster, current status: %s, target status: %s", currentStatus, apigen_mgmt.TenantStatusRunning)
-=======
 		currHealth = cluster.HealthStatus
 		return currHealth == apigen_mgmt.Healthy, nil
 	}, PollingTenantCreation); err != nil {
 		return errors.Wrapf(err, "failed to wait for the cluster, current health status: %s, target health status: %s", currHealth, apigen_mgmt.Healthy)
->>>>>>> 224562f5
 	}
 	return nil
 }
