---
# generated by https://github.com/hashicorp/terraform-plugin-docs
page_title: "risingwavecloud Provider"
subcategory: ""
description: |-
  The Terraform plugin for RisingWave Cloud https://cloud.risingwave.com/ allows you to manage your resources
  on the RisingWave Cloud platform with Terraform.
  This project is under heavy development. Please join our
  Slack https://join.slack.com/t/risingwave-community/shared_invite/zt-1jei7dk79-fguGadPI2KnhtWnnxBVGoA to get the latest information.
  Authentication
  Before using the provider, you need to create an API key and API secret at the RisingWave Cloud portal.
  Please check the
  documentation https://docs.risingwave.com/cloud/service-account for more information.
  Note that you can also use environment variables to set the API key and API secret:
  hcl
  RWC_API_KEY=myapikeyvalue
  RWC_API_SECRET=myapisecretvalue
  
  This allows you to manage your credentials in a more secure way.
  Quick Start
  
  # Install Terraform provider for RisingWave Cloud
  terraform {
  	required_providers {
  	  risingwavecloud = {
  		  source = "risingwavelabs/risingwavecloud"
  		  version = <provider version>
  	  }
  	}
  }
  
  # Configure the RisingWave Cloud provider
  provider "risingwavecloud" {
<<<<<<< HEAD
      apikey    =     # or use RWCAPIKEY environment variable
      apisecret =  # or use RWCAPISECRET environment variable
=======
  	api_key    = <API Key>
  	api_secret = <API Secret>
>>>>>>> d96094fb
  }
  
  # Create a RisingWave Cluster
  resource "risingwavecloud_cluster" "mycluster" {
    name    = "mycluster"
    version = "v1.7.1"
    region  = "us-east-1"
    spec = {
      risingwave_config = ""
      compute = {
        default_node_group = {
          cpu    = "0.5"
          memory = "2 GB"
        }
      }
      compactor = {
        default_node_group = {
          cpu    = "1"
          memory = "4 GB"
        }
      }
      meta = {
        default_node_group = {
          cpu    = "0.5"
          memory = "2 GB"
        }
        etcd_meta_store = {
          default_node_group = {
            cpu    = "0.5"
            memory = "2 GB"
          }
        }
      }
      frontend = {
        default_node_group = {
          cpu    = "0.5"
          memory = "2 GB"
        }
      }
    }
<<<<<<< HEAD
  }```
=======
  }  
  
  Authentication
  The API key and API secret are created at the RisingWave Cloud portal https://cloud.risingwave.com/.
  Note that you can also use environment variables to set the API key and API secret:
  
  RWC_API_KEY=myapikeyvalue
  RWC_API_SECRET=myapisecretvalue
  
  This allows you to manage your credentials in a more secure way.
>>>>>>> d96094fb
  Import Resources
  You can import existing resources into Terraform using the terraform import command.
  To import a resource, you need to know the resource ID to let the provider know which resource to fetch from
  the RisingWave Cloud platform. Read the documentation of each resource to know how to get its ID.
  For more details about this command, check the Terraform documentation https://developer.hashicorp.com/terraform/cli/import.
  Feature Requests
  Please join our
  Slack https://join.slack.com/t/risingwave-community/shared_invite/zt-1jei7dk79-fguGadPI2KnhtWnnxBVGoA to request new features.
  Reporting Issues
  Please report any issues at the GitHub repository https://github.com/risingwavelabs/terraform-provider-risingwavecloud.
---

# risingwavecloud Provider

The Terraform plugin for [RisingWave Cloud](https://cloud.risingwave.com/) allows you to manage your resources 
on the RisingWave Cloud platform with Terraform.

**This project is under heavy development. Please join our 
[Slack](https://join.slack.com/t/risingwave-community/shared_invite/zt-1jei7dk79-fguGadPI2KnhtWnnxBVGoA) to get the latest information.**


## Authentication
Before using the provider, you need to create an API key and API secret at the RisingWave Cloud portal.
Please check the 
[documentation](https://docs.risingwave.com/cloud/service-account) for more information.

Note that you can also use environment variables to set the API key and API secret:
```hcl
RWC_API_KEY=myapikeyvalue
RWC_API_SECRET=myapisecretvalue
```
This allows you to manage your credentials in a more secure way.


## Quick Start

```hcl
# Install Terraform provider for RisingWave Cloud
terraform {
	required_providers {
	  risingwavecloud = {
		  source = "risingwavelabs/risingwavecloud"
		  version = <provider version>
	  }
	}
}

# Configure the RisingWave Cloud provider
provider "risingwavecloud" {
	api_key    = <API Key>    # or use RWC_API_KEY environment variable
	api_secret = <API Secret> # or use RWC_API_SECRET environment variable
}

# Create a RisingWave Cluster
resource "risingwavecloud_cluster" "mycluster" {
  name    = "mycluster"
  version = "v1.7.1"
  region  = "us-east-1"
  spec = {
    risingwave_config = ""
    compute = {
      default_node_group = {
        cpu    = "0.5"
        memory = "2 GB"
      }
    }
    compactor = {
      default_node_group = {
        cpu    = "1"
        memory = "4 GB"
      }
    }
    meta = {
      default_node_group = {
        cpu    = "0.5"
        memory = "2 GB"
      }
      etcd_meta_store = {
        default_node_group = {
          cpu    = "0.5"
          memory = "2 GB"
        }
      }
    }
    frontend = {
      default_node_group = {
        cpu    = "0.5"
        memory = "2 GB"
      }
    }
  }
}  
```


## Import Resources
You can import existing resources into Terraform using the `terraform import` command. 

To import a resource, you need to know the resource ID to let the provider know which resource to fetch from 
the RisingWave Cloud platform. Read the documentation of each resource to know how to get its ID.

For more details about this command, check the [Terraform documentation](https://developer.hashicorp.com/terraform/cli/import).


## Feature Requests
Please join our 
[Slack](https://join.slack.com/t/risingwave-community/shared_invite/zt-1jei7dk79-fguGadPI2KnhtWnnxBVGoA) to request new features.


## Reporting Issues
Please report any issues at the [GitHub repository](https://github.com/risingwavelabs/terraform-provider-risingwavecloud).

## Example Usage

```terraform
provider "risingwavecloud" {
  api_key    = "<API KEY>"
  api_secret = "<API SECRET>"
}
```

<!-- schema generated by tfplugindocs -->
## Schema

### Optional

- `api_key` (String, Sensitive) The API key of the your RisingWave Cloud account.
- `api_secret` (String, Sensitive) The API secret of the your RisingWave Cloud account.
- `endpoint` (String) The endpoint of the RisingWave Cloud API server. This is only used for testing.<|MERGE_RESOLUTION|>--- conflicted
+++ resolved
@@ -12,7 +12,7 @@
   Please check the
   documentation https://docs.risingwave.com/cloud/service-account for more information.
   Note that you can also use environment variables to set the API key and API secret:
-  hcl
+  
   RWC_API_KEY=myapikeyvalue
   RWC_API_SECRET=myapisecretvalue
   
@@ -31,13 +31,8 @@
   
   # Configure the RisingWave Cloud provider
   provider "risingwavecloud" {
-<<<<<<< HEAD
-      apikey    =     # or use RWCAPIKEY environment variable
-      apisecret =  # or use RWCAPISECRET environment variable
-=======
-  	api_key    = <API Key>
-  	api_secret = <API Secret>
->>>>>>> d96094fb
+  	api_key    = <API Key>    # or use RWC_API_KEY environment variable
+  	api_secret = <API Secret> # or use RWC_API_SECRET environment variable
   }
   
   # Create a RisingWave Cluster
@@ -78,20 +73,8 @@
         }
       }
     }
-<<<<<<< HEAD
-  }```
-=======
   }  
   
-  Authentication
-  The API key and API secret are created at the RisingWave Cloud portal https://cloud.risingwave.com/.
-  Note that you can also use environment variables to set the API key and API secret:
-  
-  RWC_API_KEY=myapikeyvalue
-  RWC_API_SECRET=myapisecretvalue
-  
-  This allows you to manage your credentials in a more secure way.
->>>>>>> d96094fb
   Import Resources
   You can import existing resources into Terraform using the terraform import command.
   To import a resource, you need to know the resource ID to let the provider know which resource to fetch from
